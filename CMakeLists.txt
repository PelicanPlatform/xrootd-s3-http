--- conflicted
+++ resolved
@@ -207,11 +207,7 @@
 include(GNUInstallDirs)
 
 install(
-<<<<<<< HEAD
-  TARGETS XrdPelicanHttpCore XrdS3 XrdHTTPServer XrdOssS3 XrdOssHttp XrdOssFilter XrdOssGlobus XrdOssPosc
-=======
-  TARGETS XrdS3 XrdHTTPServer XrdOssS3 XrdOssHttp XrdOssFilter XrdOssGlobus XrdOssPosc XrdN2NPrefix
->>>>>>> e10a8c8d
+  TARGETS XrdPelicanHttpCore XrdS3 XrdHTTPServer XrdOssS3 XrdOssHttp XrdOssFilter XrdOssGlobus XrdOssPosc XrdN2NPrefix
   LIBRARY DESTINATION ${CMAKE_INSTALL_LIBDIR}
 )
 

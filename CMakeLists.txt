cmake_minimum_required( VERSION 3.14 )

project( xrootd-http/s3 )

option( XROOTD_PLUGINS_EXTERNAL_GTEST "Use an external/pre-installed copy of GTest" OFF )
option( VALGRIND "Run select unit tests under valgrind" OFF )
option( ASAN "Build the plugin with the address sanitizer" OFF )

set( CMAKE_MODULE_PATH ${PROJECT_SOURCE_DIR}/cmake )
if( "${CMAKE_BUILD_TYPE}" STREQUAL "" )
  set( CMAKE_BUILD_TYPE Debug )
endif()

find_package( XRootD REQUIRED COMPONENTS UTILS SERVER )
find_package( CURL REQUIRED )
find_package( Threads REQUIRED )
find_package( OpenSSL REQUIRED )

if(VALGRIND)
  find_program(VALGRIND_BIN valgrind REQUIRED)
endif()

if(ASAN)
  set(CMAKE_CXX_FLAGS "${CMAKE_CXX_FLAGS} -fsanitize=address")
  set(CMAKE_C_FLAGS "${CMAKE_C_FLAGS} -fsanitize=address")
  set(CMAKE_LINKER_FLAGS "${CMAKE_LINKER_FLAGS} -fsanitize=address")
endif()

set( CMAKE_CXX_STANDARD 17 )
set( CMAKE_CXX_STANDARD_REQUIRED ON )

if( CMAKE_BUILD_TYPE STREQUAL Debug )
  set(CMAKE_CXX_FLAGS "${CMAKE_CXX_FLAGS} -Wall -Werror" )
endif()

if(NOT APPLE)
  SET( CMAKE_SHARED_LINKER_FLAGS "${CMAKE_SHARED_LINKER_FLAGS} -Wl,--no-undefined")
  SET( CMAKE_MODULE_LINKER_FLAGS "${CMAKE_MODULE_LINKER_FLAGS} -Wl,--no-undefined")
endif()

# Our custom Filesystem module creates the std::filesystem library target for
# any special dependencies needed for using std::filesystem.
find_package( Filesystem REQUIRED )
# Similar setup for libatomic; required only on 32-bit systems
find_package( Atomic REQUIRED )

if( NOT XROOTD_EXTERNAL_TINYXML2 )
  include(FetchContent)
  # Allow a locally-found tinyxml2 tarball to be used; provides the ability for packagers
  # to build this without any external network connectivity (as in the case of Koji).
  set( TINYXML2_URL "${CMAKE_CURRENT_SOURCE_DIR}/tinyxml2-10.0.0.tar.gz" )
  if( NOT EXISTS "${TINYXML2_URL}" )
    set( TINYXML2_URL "https://github.com/leethomason/tinyxml2/archive/refs/tags/10.0.0.tar.gz" )
  endif()
  cmake_policy( SET CMP0135 NEW )
  FetchContent_Declare(
    tinyxml2
    URL "${TINYXML2_URL}"
    URL_HASH SHA256=3bdf15128ba16686e69bce256cc468e76c7b94ff2c7f391cc5ec09e40bff3839
    )
  set(CMAKE_POSITION_INDEPENDENT_CODE ON CACHE INTERNAL "Force tinyxml2 to use PIC")
  FetchContent_MakeAvailable( tinyxml2 )
else()
  find_package( tinyxml2 REQUIRED )
endif()

##
# Flag is needed explicitly for 32-bit platforms but not currently exported by XRootD
# as a reverse dependency.  Can be removed once this is merged and in all supported
# releases:
#
# https://github.com/xrootd/xrootd/pull/2369
#
add_definitions( -D_FILE_OFFSET_BITS=64 )

######################
##  libXrdOssS3     ##
######################
# On Linux, we hide all the symbols for the final libraries, exposing only what's needed for the XRootD
# runtime loader.  So here we create the object library and will create a separate one for testing with
# the symbols exposed.
add_library(XrdS3Obj OBJECT src/CurlUtil.cc src/S3File.cc src/S3Directory.cc src/S3AccessInfo.cc src/S3FileSystem.cc src/AWSv4-impl.cc src/S3Commands.cc src/HTTPCommands.cc src/TokenFile.cc src/stl_string_utils.cc src/shortfile.cc src/logging.cc)
set_target_properties(XrdS3Obj PROPERTIES POSITION_INDEPENDENT_CODE ON)
target_include_directories(XrdS3Obj PRIVATE ${XRootD_INCLUDE_DIRS})
target_link_libraries( XrdS3Obj ${XRootD_UTILS_LIBRARIES} ${XRootD_SERVER_LIBRARIES} CURL::libcurl OpenSSL::Crypto tinyxml2::tinyxml2 Threads::Threads std::filesystem std::atomic )

add_library(XrdS3 MODULE "$<TARGET_OBJECTS:XrdS3Obj>")
target_link_libraries(XrdS3 XrdS3Obj)

######################
##  libXrdOssHTTP   ##
######################
add_library(XrdHTTPServerObj OBJECT src/CurlUtil.cc src/HTTPFile.cc src/HTTPFileSystem.cc src/HTTPCommands.cc src/TokenFile.cc src/stl_string_utils.cc src/shortfile.cc src/logging.cc)
set_target_properties(XrdHTTPServerObj PROPERTIES POSITION_INDEPENDENT_CODE ON)
target_include_directories(XrdHTTPServerObj PRIVATE ${XRootD_INCLUDE_DIRS})
target_link_libraries(XrdHTTPServerObj ${XRootD_UTILS_LIBRARIES} ${XRootD_SERVER_LIBRARIES} CURL::libcurl OpenSSL::Crypto Threads::Threads std::filesystem)

add_library(XrdHTTPServer MODULE "$<TARGET_OBJECTS:XrdHTTPServerObj>")
target_link_libraries(XrdHTTPServer XrdHTTPServerObj)

######################
## libXrdOssFilter  ##
######################
add_library( XrdOssFilterObj OBJECT src/Filter.cc src/logging.cc )
set_target_properties( XrdOssFilterObj PROPERTIES POSITION_INDEPENDENT_CODE ON )
target_include_directories( XrdOssFilterObj PRIVATE ${XRootD_INCLUDE_DIRS} )
target_link_libraries( XrdOssFilterObj ${XRootD_UTILS_LIBRARIES} ${XRootD_SERVER_LIBRARIES} )

add_library( XrdOssFilter MODULE "$<TARGET_OBJECTS:XrdOssFilterObj>" )
target_link_libraries( XrdOssFilter XrdOssFilterObj )

# Customize module's suffix and, on Linux, hide unnecessary symbols
if( APPLE )
  set_target_properties( XrdS3 PROPERTIES OUTPUT_NAME "XrdS3-${XRootD_PLUGIN_VERSION}" SUFFIX ".so" )
  set_target_properties( XrdHTTPServer PROPERTIES OUTPUT_NAME "XrdHTTPServer-${XRootD_PLUGIN_VERSION}" SUFFIX ".so" )
  set_target_properties( XrdOssFilter PROPERTIES OUTPUT_NAME "XrdOssFilter-${XRootD_PLUGIN_VERSION}" SUFFIX ".so" )
else()
  set_target_properties( XrdS3 PROPERTIES OUTPUT_NAME "XrdS3-${XRootD_PLUGIN_VERSION}" SUFFIX ".so" LINK_FLAGS "-Wl,--version-script=${CMAKE_SOURCE_DIR}/configs/export-lib-symbols" )
  set_target_properties( XrdHTTPServer PROPERTIES OUTPUT_NAME "XrdHTTPServer-${XRootD_PLUGIN_VERSION}" SUFFIX ".so" LINK_FLAGS "-Wl,--version-script=${CMAKE_SOURCE_DIR}/configs/export-lib-symbols" )
  set_target_properties( XrdOssFilter PROPERTIES OUTPUT_NAME "XrdOssFilter-${XRootD_PLUGIN_VERSION}" SUFFIX ".so" LINK_FLAGS "-Wl,--version-script=${CMAKE_SOURCE_DIR}/configs/export-lib-symbols" )
endif()

include(GNUInstallDirs)

install(
  TARGETS XrdS3 XrdHTTPServer
  LIBRARY DESTINATION ${CMAKE_INSTALL_LIBDIR}
)

if( BUILD_TESTING )
  # Create shared libraries for testing from the existing objects
  add_library(XrdS3Testing SHARED "$<TARGET_OBJECTS:XrdS3Obj>")
  target_link_libraries(XrdS3Testing XrdS3Obj)
  target_include_directories(XrdS3Testing INTERFACE ${XRootD_INCLUDE_DIRS})

  add_library(XrdHTTPServerTesting SHARED "$<TARGET_OBJECTS:XrdHTTPServerObj>")
  target_link_libraries(XrdHTTPServerTesting XrdHTTPServerObj)
  target_include_directories(XrdHTTPServerTesting INTERFACE ${XRootD_INCLUDE_DIRS})

<<<<<<< HEAD
  add_library( XrdOssFilterTesting SHARED "$<TARGET_OBJECTS:XrdOssFilterObj>" )
  target_link_libraries( XrdOssFilterTesting XrdOssFilterObj )
  target_include_directories( XrdOssFilterTesting INTERFACE ${XRootD_INCLUDE_DIRS} )

  # Ensure that GTest is available
=======
  find_program(GoWrk go-wrk HINTS "$ENV{HOME}/go/bin")
  if( NOT GoWrk )
    # Try installing the go-wrk variable to generate a reasonable stress test
    execute_process( COMMAND go install github.com/bbockelm/go-wrk@92dbe19
      RESULT_VARIABLE go_install_result )
    if( go_install_result EQUAL 0 )
      find_program(GoWrk go-wrk HINTS "$ENV{HOME}/go/bin")
    else()
      message(ERROR "Failed to install the go-wrk binary" )
    endif()
  endif()

>>>>>>> e18e343a
  if( NOT XROOTD_PLUGINS_EXTERNAL_GTEST )
    include( FetchContent )
    set( GTEST_URL "${CMAKE_CURRENT_SOURCE_DIR}/googletest-1.15.2.tar.gz" )
    if( NOT EXISTS "${GTEST_URL}" )
        set( GTEST_URL "https://github.com/google/googletest/releases/download/v1.15.2/googletest-1.15.2.tar.gz" )
    endif()
    cmake_policy(SET CMP0135 NEW)
    FetchContent_Declare(GTest
      URL "${GTEST_URL}"
      URL_HASH SHA256=7b42b4d6ed48810c5362c265a17faebe90dc2373c885e5216439d37927f02926
      TEST_COMMAND ""
    )
    FetchContent_MakeAvailable( GTest )
  else()
    find_package(GTest REQUIRED)
  endif()

  enable_testing()
  add_subdirectory(test)
endif()<|MERGE_RESOLUTION|>--- conflicted
+++ resolved
@@ -137,13 +137,10 @@
   target_link_libraries(XrdHTTPServerTesting XrdHTTPServerObj)
   target_include_directories(XrdHTTPServerTesting INTERFACE ${XRootD_INCLUDE_DIRS})
 
-<<<<<<< HEAD
   add_library( XrdOssFilterTesting SHARED "$<TARGET_OBJECTS:XrdOssFilterObj>" )
   target_link_libraries( XrdOssFilterTesting XrdOssFilterObj )
   target_include_directories( XrdOssFilterTesting INTERFACE ${XRootD_INCLUDE_DIRS} )
 
-  # Ensure that GTest is available
-=======
   find_program(GoWrk go-wrk HINTS "$ENV{HOME}/go/bin")
   if( NOT GoWrk )
     # Try installing the go-wrk variable to generate a reasonable stress test
@@ -156,7 +153,6 @@
     endif()
   endif()
 
->>>>>>> e18e343a
   if( NOT XROOTD_PLUGINS_EXTERNAL_GTEST )
     include( FetchContent )
     set( GTEST_URL "${CMAKE_CURRENT_SOURCE_DIR}/googletest-1.15.2.tar.gz" )

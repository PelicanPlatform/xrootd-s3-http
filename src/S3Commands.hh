--- conflicted
+++ resolved
@@ -68,11 +68,6 @@
 
 class AmazonS3Upload : public AmazonRequest {
     using AmazonRequest::SendRequest;
-<<<<<<< HEAD
-    
-=======
-
->>>>>>> 7a2ef238
     public:
         AmazonS3Upload(
             const std::string & s,

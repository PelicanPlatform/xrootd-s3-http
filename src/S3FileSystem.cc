--- conflicted
+++ resolved
@@ -20,11 +20,8 @@
 #include "S3AccessInfo.hh"
 #include "S3Directory.hh"
 #include "S3File.hh"
-<<<<<<< HEAD
 #include "logging.hh"
-=======
 #include "shortfile.hh"
->>>>>>> f5b66a3f
 #include "stl_string_utils.hh"
 
 #include <XrdOuc/XrdOucEnv.hh>
@@ -94,9 +91,6 @@
 				m_log.Emsg("Config", "s3.region not specified");
 				return false;
 			}
-<<<<<<< HEAD
-			newAccessInfo.reset(new S3AccessInfo());
-=======
 			std::string contents;
 			if (newAccessInfo->getS3AccessKeyFile() != "") {
 				if (!readShortFile(newAccessInfo->getS3AccessKeyFile(),
@@ -112,8 +106,7 @@
 					return false;
 				}
 			}
-			newAccessInfo = new S3AccessInfo();
->>>>>>> f5b66a3f
+			newAccessInfo.reset(new S3AccessInfo());
 			exposedPath = "";
 			continue;
 		}
